--- conflicted
+++ resolved
@@ -719,11 +719,7 @@
         let root = discover_root(cut.clone()).unwrap();
 
         let sui_execution = root.join("sui-execution");
-<<<<<<< HEAD
-        let legacy_move_vm_types = root.join("external-crates/move/crates/legacy-move-vm-types");
-=======
         let move_core_types = root.join("external-crates/move/crates/move-core-types");
->>>>>>> 0f914b97
 
         let ws = Workspace::read(&root).unwrap();
 
@@ -732,11 +728,7 @@
 
         // Other examples
         assert!(ws.members.contains(&sui_execution));
-<<<<<<< HEAD
-        assert!(ws.exclude.contains(&legacy_move_vm_types));
-=======
         assert!(ws.exclude.contains(&move_core_types));
->>>>>>> 0f914b97
     }
 
     #[test]
