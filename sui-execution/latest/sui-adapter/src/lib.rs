--- conflicted
+++ resolved
@@ -10,11 +10,8 @@
 pub mod execution_mode;
 pub mod execution_value;
 pub mod gas_charger;
-<<<<<<< HEAD
+pub mod gas_meter;
 pub mod linkage_resolution;
-=======
-pub mod gas_meter;
->>>>>>> 0f914b97
 pub mod programmable_transactions;
 pub mod temporary_store;
 pub mod type_layout_resolver;