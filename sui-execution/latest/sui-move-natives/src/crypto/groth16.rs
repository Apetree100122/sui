--- conflicted
+++ resolved
@@ -189,12 +189,8 @@
             context.charge_gas(crypto_invalid_arguments_cost);
             let cost = if context
                 .extensions()
-<<<<<<< HEAD
-                .get::<NativeContextMut<ObjectRuntime>>()
+                .get::<NativeContextMut<ObjectRuntime>>()?
                 .borrow()
-=======
-                .get::<ObjectRuntime>()?
->>>>>>> c64c5853
                 .protocol_config
                 .native_charging_v2()
             {
