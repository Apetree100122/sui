--- conflicted
+++ resolved
@@ -21,15 +21,11 @@
     runtime_value as R,
     vm_status::StatusCode,
 };
-<<<<<<< HEAD
-use move_vm_runtime::execution::values::{GlobalValue, Value};
-=======
-use move_vm_runtime::native_extensions::NativeExtensionMarker;
-use move_vm_types::{
-    loaded_data::runtime_types::Type,
-    values::{GlobalValue, Value},
+use move_vm_runtime::natives::extensions::NativeExtensionMarker;
+use move_vm_runtime::{
+    execution::values::{GlobalValue, Value},
+    natives::extensions::NativeContextMut,
 };
->>>>>>> c64c5853
 use object_store::{ActiveChildObject, ChildObjectStore};
 use std::{
     collections::{BTreeMap, BTreeSet},
@@ -118,7 +114,7 @@
     pub(crate) metrics: Arc<LimitsMetrics>,
 }
 
-impl<'a> NativeExtensionMarker<'a> for ObjectRuntime<'a> {}
+impl<'a> NativeExtensionMarker<'a> for NativeContextMut<'a, ObjectRuntime<'a>> {}
 
 pub enum TransferResult {
     New,
