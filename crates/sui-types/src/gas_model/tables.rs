// Copyright (c) Mysten Labs, Inc.
// SPDX-License-Identifier: Apache-2.0

use super::gas_predicates::{charge_input_as_memory, use_legacy_abstract_size};
use crate::gas_model::{
    gas_predicates::native_function_threshold_exceeded,
    units_types::{CostTable, Gas, GasCost},
};
use move_binary_format::errors::{PartialVMError, PartialVMResult};
<<<<<<< HEAD
use move_core_types::{
    gas_algebra::{AbstractMemorySize, InternalGas, NumArgs, NumBytes},
    language_storage::ModuleId,
    vm_status::StatusCode,
};
use move_vm_profiler::GasProfiler;
use move_vm_runtime::{
    dev_utils::tiered_gas_schedule::CostTable as TestCostTable,
    shared::{
        gas::{GasMeter, SimpleInstruction},
        views::{TypeView, ValueView},
    },
};
use once_cell::sync::Lazy;
use std::collections::BTreeMap;
=======

use move_core_types::gas_algebra::{AbstractMemorySize, InternalGas};

use move_core_types::vm_status::StatusCode;
use move_vm_profiler::GasProfiler;
use once_cell::sync::Lazy;

use crate::gas_model::units_types::{CostTable, Gas, GasCost};

use super::gas_predicates::charge_input_as_memory;

/// VM flat fee
pub const VM_FLAT_FEE: Gas = Gas::new(8_000);

/// The size in bytes for a non-string or address constant on the stack
pub const CONST_SIZE: AbstractMemorySize = AbstractMemorySize::new(16);

/// The size in bytes for a reference on the stack
pub const REFERENCE_SIZE: AbstractMemorySize = AbstractMemorySize::new(8);

/// The size of a struct in bytes
pub const STRUCT_SIZE: AbstractMemorySize = AbstractMemorySize::new(2);

/// The size of a vector (without its containing data) in bytes
pub const VEC_SIZE: AbstractMemorySize = AbstractMemorySize::new(8);

/// For exists checks on data that doesn't exists this is the multiplier that is used.
pub const MIN_EXISTS_DATA_SIZE: AbstractMemorySize = AbstractMemorySize::new(100);
>>>>>>> 0f914b97

pub static ZERO_COST_SCHEDULE: Lazy<CostTable> = Lazy::new(zero_cost_schedule);

macro_rules! type_size {
    ($name:ident, $size:expr) => {
        pub const $name: AbstractMemorySize = AbstractMemorySize::new($size);
    };
}

type_size!(BOOL_SIZE, 1);
type_size!(U8_SIZE, 1);
type_size!(U16_SIZE, 1);
type_size!(U32_SIZE, 1);
type_size!(U64_SIZE, 1);
type_size!(U128_SIZE, 1);
type_size!(U256_SIZE, 1);
// The size of a vector (without its containing data) in bytes
type_size!(VEC_SIZE, 8);
// The size in bytes for a reference on the stack
type_size!(REFERENCE_SIZE, 8);
// The size of a struct in bytes
type_size!(STRUCT_SIZE, 2);

/// The Move VM implementation of state for gas metering.
///
/// Initialize with a `CostTable` and the gas provided to the transaction.
/// Provide all the proper guarantees about gas metering in the Move VM.
///
/// Every client must use an instance of this type to interact with the Move VM.
#[allow(dead_code)]
#[derive(Debug)]
pub struct GasStatus {
    pub gas_model_version: u64,
    cost_table: CostTable,
    pub gas_left: InternalGas,
    gas_price: u64,
    initial_budget: InternalGas,
    pub charge: bool,

    // The current height of the operand stack, and the maximal height that it has reached.
    stack_height_high_water_mark: u64,
    stack_height_current: u64,
    stack_height_next_tier_start: Option<u64>,
    stack_height_current_tier_mult: u64,

    // The current (abstract) size  of the operand stack and the maximal size that it has reached.
    stack_size_high_water_mark: u64,
    stack_size_current: u64,
    stack_size_next_tier_start: Option<u64>,
    stack_size_current_tier_mult: u64,

    // The total number of bytecode instructions that have been executed in the transaction.
    instructions_executed: u64,
    instructions_next_tier_start: Option<u64>,
    instructions_current_tier_mult: u64,

    pub profiler: Option<GasProfiler>,
    pub num_native_calls: u64,
}

impl GasStatus {
    /// Initialize the gas state with metering enabled.
    ///
    /// Charge for every operation and fail when there is no more gas to pay for operations.
    /// This is the instantiation that must be used when executing a user script.
    pub fn new(cost_table: CostTable, budget: u64, gas_price: u64, gas_model_version: u64) -> Self {
        assert!(gas_price > 0, "gas price cannot be 0");
        let budget_in_unit = budget / gas_price;
        let gas_left = Self::to_internal_units(budget_in_unit);
        let (stack_height_current_tier_mult, stack_height_next_tier_start) =
            cost_table.stack_height_tier(0);
        let (stack_size_current_tier_mult, stack_size_next_tier_start) =
            cost_table.stack_size_tier(0);
        let (instructions_current_tier_mult, instructions_next_tier_start) =
            cost_table.instruction_tier(0);
        Self {
            gas_model_version,
            gas_left,
            gas_price,
            initial_budget: gas_left,
            cost_table,
            charge: true,
            stack_height_high_water_mark: 0,
            stack_height_current: 0,
            stack_size_high_water_mark: 0,
            stack_size_current: 0,
            instructions_executed: 0,
            stack_height_current_tier_mult,
            stack_size_current_tier_mult,
            instructions_current_tier_mult,
            stack_height_next_tier_start,
            stack_size_next_tier_start,
            instructions_next_tier_start,
            profiler: None,
            num_native_calls: 0,
        }
    }

    /// Initialize the gas state with metering disabled.
    ///
    /// It should be used by clients in very specific cases and when executing system
    /// code that does not have to charge the user.
    pub fn new_unmetered() -> Self {
        Self {
            gas_model_version: 4,
            gas_left: InternalGas::new(0),
            gas_price: 1,
            initial_budget: InternalGas::new(0),
            cost_table: ZERO_COST_SCHEDULE.clone(),
            charge: false,
            stack_height_high_water_mark: 0,
            stack_height_current: 0,
            stack_size_high_water_mark: 0,
            stack_size_current: 0,
            instructions_executed: 0,
            stack_height_current_tier_mult: 0,
            stack_size_current_tier_mult: 0,
            instructions_current_tier_mult: 0,
            stack_height_next_tier_start: None,
            stack_size_next_tier_start: None,
            instructions_next_tier_start: None,
            profiler: None,
            num_native_calls: 0,
        }
    }

    const INTERNAL_UNIT_MULTIPLIER: u64 = 1000;

    fn to_internal_units(val: u64) -> InternalGas {
        InternalGas::new(val * Self::INTERNAL_UNIT_MULTIPLIER)
    }

    #[allow(dead_code)]
    fn to_mist(&self, val: InternalGas) -> u64 {
        let gas: Gas = InternalGas::to_unit_round_down(val);
        u64::from(gas) * self.gas_price
    }

    pub fn push_stack(&mut self, pushes: u64) -> PartialVMResult<()> {
        match self.stack_height_current.checked_add(pushes) {
            // We should never hit this.
            None => return Err(PartialVMError::new(StatusCode::ARITHMETIC_OVERFLOW)),
            Some(new_height) => {
                if new_height > self.stack_height_high_water_mark {
                    self.stack_height_high_water_mark = new_height;
                }
                self.stack_height_current = new_height;
            }
        }

        if let Some(stack_height_tier_next) = self.stack_height_next_tier_start {
            if self.stack_height_current > stack_height_tier_next {
                let (next_mul, next_tier) =
                    self.cost_table.stack_height_tier(self.stack_height_current);
                self.stack_height_current_tier_mult = next_mul;
                self.stack_height_next_tier_start = next_tier;
            }
        }

        Ok(())
    }

    pub fn pop_stack(&mut self, pops: u64) {
        self.stack_height_current = self.stack_height_current.saturating_sub(pops);
    }

    pub fn increase_instruction_count(&mut self, amount: u64) -> PartialVMResult<()> {
        match self.instructions_executed.checked_add(amount) {
            None => return Err(PartialVMError::new(StatusCode::PC_OVERFLOW)),
            Some(new_pc) => {
                self.instructions_executed = new_pc;
            }
        }

        if let Some(instr_tier_next) = self.instructions_next_tier_start {
            if self.instructions_executed > instr_tier_next {
                let (instr_cost, next_tier) =
                    self.cost_table.instruction_tier(self.instructions_executed);
                self.instructions_current_tier_mult = instr_cost;
                self.instructions_next_tier_start = next_tier;
            }
        }

        Ok(())
    }

    pub fn increase_stack_size(&mut self, size_amount: u64) -> PartialVMResult<()> {
        match self.stack_size_current.checked_add(size_amount) {
            None => return Err(PartialVMError::new(StatusCode::ARITHMETIC_OVERFLOW)),
            Some(new_size) => {
                if new_size > self.stack_size_high_water_mark {
                    self.stack_size_high_water_mark = new_size;
                }
                self.stack_size_current = new_size;
            }
        }

        if let Some(stack_size_tier_next) = self.stack_size_next_tier_start {
            if self.stack_size_current > stack_size_tier_next {
                let (next_mul, next_tier) =
                    self.cost_table.stack_size_tier(self.stack_size_current);
                self.stack_size_current_tier_mult = next_mul;
                self.stack_size_next_tier_start = next_tier;
            }
        }

        Ok(())
    }

    pub fn decrease_stack_size(&mut self, size_amount: u64) {
        let new_size = self.stack_size_current.saturating_sub(size_amount);
        if new_size > self.stack_size_high_water_mark {
            self.stack_size_high_water_mark = new_size;
        }
        self.stack_size_current = new_size;
    }

    /// Given: pushes + pops + increase + decrease in size for an instruction charge for the
    /// execution of the instruction.
    pub fn charge(
        &mut self,
        num_instructions: u64,
        pushes: u64,
        pops: u64,
        incr_size: u64,
        _decr_size: u64,
    ) -> PartialVMResult<()> {
        self.push_stack(pushes)?;
        self.increase_instruction_count(num_instructions)?;
        self.increase_stack_size(incr_size)?;

        self.deduct_gas(
            GasCost::new(
                self.instructions_current_tier_mult
                    .checked_mul(num_instructions)
                    .ok_or_else(|| PartialVMError::new(StatusCode::ARITHMETIC_OVERFLOW))?,
                self.stack_size_current_tier_mult
                    .checked_mul(incr_size)
                    .ok_or_else(|| PartialVMError::new(StatusCode::ARITHMETIC_OVERFLOW))?,
                self.stack_height_current_tier_mult
                    .checked_mul(pushes)
                    .ok_or_else(|| PartialVMError::new(StatusCode::ARITHMETIC_OVERFLOW))?,
            )
            .total_internal(),
        )?;

        // self.decrease_stack_size(decr_size);
        self.pop_stack(pops);
        Ok(())
    }

    /// Return the `CostTable` behind this `GasStatus`.
    pub fn cost_table(&self) -> &CostTable {
        &self.cost_table
    }

    /// Return the gas left.
    pub fn remaining_gas(&self) -> Gas {
        self.gas_left.to_unit_round_down()
    }

    /// Charge a given amount of gas and fail if not enough gas units are left.
    pub fn deduct_gas(&mut self, amount: InternalGas) -> PartialVMResult<()> {
        if !self.charge {
            return Ok(());
        }

        match self.gas_left.checked_sub(amount) {
            Some(gas_left) => {
                self.gas_left = gas_left;
                Ok(())
            }
            None => {
                self.gas_left = InternalGas::new(0);
                Err(PartialVMError::new(StatusCode::OUT_OF_GAS))
            }
        }
    }

    pub fn record_native_call(&mut self) {
        self.num_native_calls = self.num_native_calls.saturating_add(1);
    }

    // Deduct the amount provided with no conversion, as if it was InternalGasUnit
    fn deduct_units(&mut self, amount: u64) -> PartialVMResult<()> {
        self.deduct_gas(InternalGas::new(amount))
    }

    pub fn set_metering(&mut self, enabled: bool) {
        self.charge = enabled
    }

    // The amount of gas used, it does not include the multiplication for the gas price
    pub fn gas_used_pre_gas_price(&self) -> u64 {
        let gas: Gas = match self.initial_budget.checked_sub(self.gas_left) {
            Some(val) => InternalGas::to_unit_round_down(val),
            None => InternalGas::to_unit_round_down(self.initial_budget),
        };
        u64::from(gas)
    }

    // Charge the number of bytes with the cost per byte value
    // As more bytes are read throughout the computation the cost per bytes is increased.
    pub fn charge_bytes(&mut self, size: usize, cost_per_byte: u64) -> PartialVMResult<()> {
        let computation_cost = if charge_input_as_memory(self.gas_model_version) {
            self.increase_stack_size(size as u64)?;
            self.stack_size_current_tier_mult * size as u64 * cost_per_byte
        } else {
            size as u64 * cost_per_byte
        };
        self.deduct_units(computation_cost)
    }

    pub fn gas_price(&self) -> u64 {
        self.gas_price
    }

    pub fn stack_height_high_water_mark(&self) -> u64 {
        self.stack_height_high_water_mark
    }

    pub fn stack_size_high_water_mark(&self) -> u64 {
        self.stack_size_high_water_mark
    }

    pub fn instructions_executed(&self) -> u64 {
        self.instructions_executed
    }
}

<<<<<<< HEAD
/// Returns a tuple of (<pops>, <pushes>, <stack_size_decrease>, <stack_size_increase>)
fn get_simple_instruction_stack_change(
    instr: SimpleInstruction,
) -> (u64, u64, AbstractMemorySize, AbstractMemorySize) {
    use SimpleInstruction::*;

    match instr {
        // NB: The `Ret` pops are accounted for in `Call` instructions, so we say `Ret` has no pops.
        Nop | Ret => (0, 0, 0.into(), 0.into()),
        BrTrue | BrFalse => (1, 0, BOOL_SIZE, 0.into()),
        Branch => (0, 0, 0.into(), 0.into()),
        LdU8 => (0, 1, 0.into(), U8_SIZE),
        LdU16 => (0, 1, 0.into(), U16_SIZE),
        LdU32 => (0, 1, 0.into(), U32_SIZE),
        LdU64 => (0, 1, 0.into(), U64_SIZE),
        LdU128 => (0, 1, 0.into(), U128_SIZE),
        LdU256 => (0, 1, 0.into(), U256_SIZE),
        LdTrue | LdFalse => (0, 1, 0.into(), BOOL_SIZE),
        FreezeRef => (1, 1, REFERENCE_SIZE, REFERENCE_SIZE),
        ImmBorrowLoc | MutBorrowLoc => (0, 1, 0.into(), REFERENCE_SIZE),
        ImmBorrowField | MutBorrowField | ImmBorrowFieldGeneric | MutBorrowFieldGeneric => {
            (1, 1, REFERENCE_SIZE, REFERENCE_SIZE)
        }
        // Since we don't have the size of the value being cast here we take a conservative
        // over-approximation: it is _always_ getting cast from the smallest integer type.
        CastU8 => (1, 1, U8_SIZE, U8_SIZE),
        CastU16 => (1, 1, U8_SIZE, U16_SIZE),
        CastU32 => (1, 1, U8_SIZE, U32_SIZE),
        CastU64 => (1, 1, U8_SIZE, U64_SIZE),
        CastU128 => (1, 1, U8_SIZE, U128_SIZE),
        CastU256 => (1, 1, U8_SIZE, U256_SIZE),
        // NB: We don't know the size of what integers we're dealing with, so we conservatively
        // over-approximate by popping the smallest integers, and push the largest.
        Add | Sub | Mul | Mod | Div => (2, 1, U8_SIZE + U8_SIZE, U256_SIZE),
        BitOr | BitAnd | Xor => (2, 1, U8_SIZE + U8_SIZE, U256_SIZE),
        Shl | Shr => (2, 1, U8_SIZE + U8_SIZE, U256_SIZE),
        Or | And => (2, 1, BOOL_SIZE + BOOL_SIZE, BOOL_SIZE),
        Lt | Gt | Le | Ge => (2, 1, U8_SIZE + U8_SIZE, BOOL_SIZE),
        Not => (1, 1, BOOL_SIZE, BOOL_SIZE),
        Abort => (1, 0, U64_SIZE, 0.into()),
    }
}

impl GasMeter for GasStatus {
    /// Charge an instruction and fail if not enough gas units are left.
    fn charge_simple_instr(&mut self, instr: SimpleInstruction) -> PartialVMResult<()> {
        let (pops, pushes, pop_size, push_size) = get_simple_instruction_stack_change(instr);
        self.charge(1, pushes, pops, push_size.into(), pop_size.into())
    }

    fn charge_pop(&mut self, popped_val: impl ValueView) -> PartialVMResult<()> {
        self.charge(1, 0, 1, 0, self.abstract_memory_size(popped_val).into())
    }

    fn charge_native_function(
        &mut self,
        amount: InternalGas,
        ret_vals: Option<impl ExactSizeIterator<Item = impl ValueView>>,
    ) -> PartialVMResult<()> {
        // Charge for the number of pushes on to the stack that the return of this function is
        // going to cause.
        let pushes = ret_vals
            .as_ref()
            .map(|ret_vals| ret_vals.len())
            .unwrap_or(0) as u64;
        // Calculate the number of bytes that are getting pushed onto the stack.
        let size_increase = ret_vals
            .map(|ret_vals| {
                ret_vals.fold(AbstractMemorySize::zero(), |acc, elem| {
                    acc + self.abstract_memory_size(elem)
                })
            })
            .unwrap_or_else(AbstractMemorySize::zero);
        self.num_native_calls = self.num_native_calls.saturating_add(1);
        if native_function_threshold_exceeded(self.gas_model_version, self.num_native_calls) {
            // Charge for the stack operations. We don't count this as an "instruction" since we
            // already accounted for the `Call` instruction in the
            // `charge_native_function_before_execution` call.
            // The amount returned by the native function is viewed as the "virtual" instruction cost
            // for the native function, and will be charged and contribute to the overall cost tier of
            // the transaction accordingly.
            self.charge(amount.into(), pushes, 0, size_increase.into(), 0)
        } else {
            // Charge for the stack operations. We don't count this as an "instruction" since we
            // already accounted for the `Call` instruction in the
            // `charge_native_function_before_execution` call.
            self.charge(0, pushes, 0, size_increase.into(), 0)?;
            // Now charge the gas that the native function told us to charge.
            self.deduct_gas(amount)
        }
    }

    fn charge_native_function_before_execution(
        &mut self,
        _ty_args: impl ExactSizeIterator<Item = impl TypeView>,
        args: impl ExactSizeIterator<Item = impl ValueView>,
    ) -> PartialVMResult<()> {
        // Determine the number of pops that are going to be needed for this function call, and
        // charge for them.
        let pops = args.len() as u64;
        // Calculate the size decrease of the stack from the above pops.
        let stack_reduction_size = args.fold(AbstractMemorySize::new(pops), |acc, elem| {
            acc + self.abstract_memory_size(elem)
        });
        // Track that this is going to be popping from the operand stack. We also increment the
        // instruction count as we need to account for the `Call` bytecode that initiated this
        // native call.
        self.charge(1, 0, pops, 0, stack_reduction_size.into())
    }

    fn charge_call(
        &mut self,
        _module_id: &ModuleId,
        _func_name: &str,
        args: impl ExactSizeIterator<Item = impl ValueView>,
        _num_locals: NumArgs,
    ) -> PartialVMResult<()> {
        // We will have to perform this many pops for the call.
        let pops = args.len() as u64;
        // Size stays the same -- we're just moving it from the operand stack to the locals. But
        // the size on the operand stack is reduced by sum_{args} arg.size().
        let stack_reduction_size = args.fold(AbstractMemorySize::new(0), |acc, elem| {
            acc + self.abstract_memory_size(elem)
        });
        self.charge(1, 0, pops, 0, stack_reduction_size.into())
    }

    fn charge_call_generic(
        &mut self,
        _module_id: &ModuleId,
        _func_name: &str,
        _ty_args: impl ExactSizeIterator<Item = impl TypeView>,
        args: impl ExactSizeIterator<Item = impl ValueView>,
        _num_locals: NumArgs,
    ) -> PartialVMResult<()> {
        // We have to perform this many pops from the operand stack for this function call.
        let pops = args.len() as u64;
        // Calculate the size reduction on the operand stack.
        let stack_reduction_size = args.fold(AbstractMemorySize::new(0), |acc, elem| {
            acc + self.abstract_memory_size(elem)
        });
        // Charge for the pops, no pushes, and account for the stack size decrease. Also track the
        // `CallGeneric` instruction we must have encountered for this.
        self.charge(1, 0, pops, 0, stack_reduction_size.into())
    }

    fn charge_ld_const(&mut self, size: NumBytes) -> PartialVMResult<()> {
        // Charge for the load from the locals onto the stack.
        self.charge(1, 1, 0, u64::from(size), 0)
    }

    fn charge_ld_const_after_deserialization(
        &mut self,
        _val: impl ValueView,
    ) -> PartialVMResult<()> {
        // We already charged for this based on the bytes that we're loading so don't charge again.
        Ok(())
    }

    fn charge_copy_loc(&mut self, val: impl ValueView) -> PartialVMResult<()> {
        // Charge for the copy of the local onto the stack.
        self.charge(1, 1, 0, self.abstract_memory_size(val).into(), 0)
    }

    fn charge_move_loc(&mut self, val: impl ValueView) -> PartialVMResult<()> {
        // Charge for the move of the local on to the stack. Note that we charge here since we
        // aren't tracking the local size (at least not yet). If we were, this should be a net-zero
        // operation in terms of memory usage.
        self.charge(1, 1, 0, self.abstract_memory_size(val).into(), 0)
    }

    fn charge_store_loc(&mut self, val: impl ValueView) -> PartialVMResult<()> {
        // Charge for the storing of the value on the stack into a local. Note here that if we were
        // also accounting for the size of the locals that this would be a net-zero operation in
        // terms of memory.
        self.charge(1, 0, 1, 0, self.abstract_memory_size(val).into())
    }

    fn charge_pack(
        &mut self,
        _is_generic: bool,
        args: impl ExactSizeIterator<Item = impl ValueView>,
    ) -> PartialVMResult<()> {
        // We perform `num_fields` number of pops.
        let num_fields = args.len() as u64;
        // The actual amount of memory on the stack is staying the same with the addition of some
        // extra size for the struct, so the size doesn't really change much.
        self.charge(1, 1, num_fields, STRUCT_SIZE.into(), 0)
    }

    fn charge_unpack(
        &mut self,
        _is_generic: bool,
        args: impl ExactSizeIterator<Item = impl ValueView>,
    ) -> PartialVMResult<()> {
        // We perform `num_fields` number of pushes.
        let num_fields = args.len() as u64;
        self.charge(1, num_fields, 1, 0, STRUCT_SIZE.into())
    }

    fn charge_variant_switch(&mut self, val: impl ValueView) -> PartialVMResult<()> {
        // We perform a single pop of a value from the stack.
        self.charge(1, 0, 1, 0, self.abstract_memory_size(val).into())
    }

    fn charge_read_ref(&mut self, ref_val: impl ValueView) -> PartialVMResult<()> {
        // We read the reference so we are decreasing the size of the stack by the size of the
        // reference, and adding to it the size of the value that has been read from that
        // reference.
        self.charge(
            1,
            1,
            1,
            self.abstract_memory_size(ref_val).into(),
            REFERENCE_SIZE.into(),
        )
    }

    fn charge_write_ref(
        &mut self,
        new_val: impl ValueView,
        old_val: impl ValueView,
    ) -> PartialVMResult<()> {
        // TODO(tzakian): We should account for this elsewhere as the owner of data the
        // reference points to won't be on the stack. For now though, we treat it as adding to the
        // stack size.
        self.charge(
            1,
            1,
            2,
            self.abstract_memory_size(new_val).into(),
            self.abstract_memory_size(old_val).into(),
        )
    }

    fn charge_eq(&mut self, lhs: impl ValueView, rhs: impl ValueView) -> PartialVMResult<()> {
        let size_reduction = self.abstract_memory_size(lhs) + self.abstract_memory_size(rhs);
        self.charge(
            1,
            1,
            2,
            (BOOL_SIZE + size_reduction).into(),
            size_reduction.into(),
        )
    }

    fn charge_neq(&mut self, lhs: impl ValueView, rhs: impl ValueView) -> PartialVMResult<()> {
        let size_reduction = self.abstract_memory_size(lhs) + self.abstract_memory_size(rhs);
        self.charge(1, 1, 2, BOOL_SIZE.into(), size_reduction.into())
    }

    fn charge_vec_pack<'a>(
        &mut self,
        _ty: impl TypeView + 'a,
        args: impl ExactSizeIterator<Item = impl ValueView>,
    ) -> PartialVMResult<()> {
        // We will perform `num_args` number of pops.
        let num_args = args.len() as u64;
        // The amount of data on the stack stays constant except we have some extra metadata for
        // the vector to hold the length of the vector.
        self.charge(1, 1, num_args, VEC_SIZE.into(), 0)
    }

    fn charge_vec_len(&mut self, _ty: impl TypeView) -> PartialVMResult<()> {
        self.charge(1, 1, 1, U64_SIZE.into(), REFERENCE_SIZE.into())
    }

    fn charge_vec_borrow(
        &mut self,
        _is_mut: bool,
        _ty: impl TypeView,
        _is_success: bool,
    ) -> PartialVMResult<()> {
        self.charge(
            1,
            1,
            2,
            REFERENCE_SIZE.into(),
            (REFERENCE_SIZE + U64_SIZE).into(),
        )
    }

    fn charge_vec_push_back(
        &mut self,
        _ty: impl TypeView,
        _val: impl ValueView,
    ) -> PartialVMResult<()> {
        // The value was already on the stack, so we aren't increasing the number of bytes on the stack.
        self.charge(1, 0, 2, 0, REFERENCE_SIZE.into())
    }

    fn charge_vec_pop_back(
        &mut self,
        _ty: impl TypeView,
        _val: Option<impl ValueView>,
    ) -> PartialVMResult<()> {
        self.charge(1, 1, 1, 0, REFERENCE_SIZE.into())
    }

    fn charge_vec_unpack(
        &mut self,
        _ty: impl TypeView,
        expect_num_elements: NumArgs,
        _elems: impl ExactSizeIterator<Item = impl ValueView>,
    ) -> PartialVMResult<()> {
        // Charge for the pushes
        let pushes = u64::from(expect_num_elements);
        // The stack size stays pretty much the same modulo the additional vector size
        self.charge(1, pushes, 1, 0, VEC_SIZE.into())
    }

    fn charge_vec_swap(&mut self, _ty: impl TypeView) -> PartialVMResult<()> {
        let size_decrease = REFERENCE_SIZE + U64_SIZE + U64_SIZE;
        self.charge(1, 1, 1, 0, size_decrease.into())
    }

    fn charge_drop_frame(
        &mut self,
        _locals: impl Iterator<Item = impl ValueView>,
    ) -> PartialVMResult<()> {
        Ok(())
    }

    fn remaining_gas(&self) -> InternalGas {
        if !self.charge {
            return InternalGas::new(u64::MAX);
        }
        self.gas_left
    }

    fn get_profiler_mut(&mut self) -> Option<&mut GasProfiler> {
        self.profiler.as_mut()
    }

    fn set_profiler(&mut self, profiler: GasProfiler) {
        self.profiler = Some(profiler);
    }
}

=======
>>>>>>> 0f914b97
pub fn zero_cost_schedule() -> CostTable {
    let mut zero_tier = BTreeMap::new();
    zero_tier.insert(0, 0);
    CostTable {
        instruction_tiers: zero_tier.clone(),
        stack_size_tiers: zero_tier.clone(),
        stack_height_tiers: zero_tier,
    }
}

pub fn unit_cost_schedule() -> CostTable {
    let mut unit_tier = BTreeMap::new();
    unit_tier.insert(0, 1);
    CostTable {
        instruction_tiers: unit_tier.clone(),
        stack_size_tiers: unit_tier.clone(),
        stack_height_tiers: unit_tier,
    }
}

pub fn initial_cost_schedule_v1() -> CostTable {
    let instruction_tiers: BTreeMap<u64, u64> = vec![
        (0, 1),
        (3000, 2),
        (6000, 3),
        (8000, 5),
        (9000, 9),
        (9500, 16),
        (10000, 29),
        (10500, 50),
    ]
    .into_iter()
    .collect();

    let stack_height_tiers: BTreeMap<u64, u64> = vec![
        (0, 1),
        (400, 2),
        (800, 3),
        (1200, 5),
        (1500, 9),
        (1800, 16),
        (2000, 29),
        (2200, 50),
    ]
    .into_iter()
    .collect();

    let stack_size_tiers: BTreeMap<u64, u64> = vec![
        (0, 1),
        (2000, 2),
        (5000, 3),
        (8000, 5),
        (10000, 9),
        (11000, 16),
        (11500, 29),
        (11500, 50),
    ]
    .into_iter()
    .collect();

    CostTable {
        instruction_tiers,
        stack_size_tiers,
        stack_height_tiers,
    }
}

pub fn initial_cost_schedule_v2() -> CostTable {
    let instruction_tiers: BTreeMap<u64, u64> = vec![
        (0, 1),
        (3000, 2),
        (6000, 3),
        (8000, 5),
        (9000, 9),
        (9500, 16),
        (10000, 29),
        (10500, 50),
        (12000, 150),
        (15000, 250),
    ]
    .into_iter()
    .collect();

    let stack_height_tiers: BTreeMap<u64, u64> = vec![
        (0, 1),
        (400, 2),
        (800, 3),
        (1200, 5),
        (1500, 9),
        (1800, 16),
        (2000, 29),
        (2200, 50),
        (3000, 150),
        (5000, 250),
    ]
    .into_iter()
    .collect();

    let stack_size_tiers: BTreeMap<u64, u64> = vec![
        (0, 1),
        (2000, 2),
        (5000, 3),
        (8000, 5),
        (10000, 9),
        (11000, 16),
        (11500, 29),
        (11500, 50),
        (15000, 150),
        (20000, 250),
    ]
    .into_iter()
    .collect();

    CostTable {
        instruction_tiers,
        stack_size_tiers,
        stack_height_tiers,
    }
}

pub fn initial_cost_schedule_v3() -> CostTable {
    let instruction_tiers: BTreeMap<u64, u64> = vec![
        (0, 1),
        (3000, 2),
        (6000, 3),
        (8000, 5),
        (9000, 9),
        (9500, 16),
        (10000, 29),
        (10500, 50),
        (15000, 100),
    ]
    .into_iter()
    .collect();

    let stack_height_tiers: BTreeMap<u64, u64> = vec![
        (0, 1),
        (400, 2),
        (800, 3),
        (1200, 5),
        (1500, 9),
        (1800, 16),
        (2000, 29),
        (2200, 50),
        (5000, 100),
    ]
    .into_iter()
    .collect();

    let stack_size_tiers: BTreeMap<u64, u64> = vec![
        (0, 1),
        (2000, 2),
        (5000, 3),
        (8000, 5),
        (10000, 9),
        (11000, 16),
        (11500, 29),
        (11500, 50),
        (20000, 100),
    ]
    .into_iter()
    .collect();

    CostTable {
        instruction_tiers,
        stack_size_tiers,
        stack_height_tiers,
    }
}

pub fn initial_cost_schedule_v4() -> CostTable {
    let instruction_tiers: BTreeMap<u64, u64> = vec![
        (0, 1),
        (20_000, 2),
        (50_000, 10),
        (100_000, 50),
        (200_000, 100),
    ]
    .into_iter()
    .collect();

    let stack_height_tiers: BTreeMap<u64, u64> =
        vec![(0, 1), (1_000, 2), (10_000, 10)].into_iter().collect();

    let stack_size_tiers: BTreeMap<u64, u64> = vec![
        (0, 1),
        (100_000, 2),     // ~100K
        (500_000, 5),     // ~500K
        (1_000_000, 100), // ~1M
    ]
    .into_iter()
    .collect();

    CostTable {
        instruction_tiers,
        stack_size_tiers,
        stack_height_tiers,
    }
}

pub fn initial_cost_schedule_v5() -> CostTable {
    let instruction_tiers: BTreeMap<u64, u64> = vec![
        (0, 1),
        (20_000, 2),
        (50_000, 10),
        (100_000, 50),
        (200_000, 100),
        (10_000_000, 1000),
    ]
    .into_iter()
    .collect();

    let stack_height_tiers: BTreeMap<u64, u64> =
        vec![(0, 1), (1_000, 2), (10_000, 10)].into_iter().collect();

    let stack_size_tiers: BTreeMap<u64, u64> = vec![
        (0, 1),
        (100_000, 2),        // ~100K
        (500_000, 5),        // ~500K
        (1_000_000, 100),    // ~1M
        (100_000_000, 1000), // ~100M
    ]
    .into_iter()
    .collect();

    CostTable {
        instruction_tiers,
        stack_size_tiers,
        stack_height_tiers,
    }
}

// Convert from our representation of gas costs to the type that the MoveVM expects for unit tests.
// We don't want our gas depending on the MoveVM test utils and we don't want to fix our
// representation to whatever is there, so instead we perform this translation from our gas units
// and cost schedule to the one expected by the Move unit tests.
pub fn initial_cost_schedule_for_unit_tests() -> TestCostTable {
    let table = initial_cost_schedule_v5();
    TestCostTable {
        instruction_tiers: table.instruction_tiers.into_iter().collect(),
        stack_height_tiers: table.stack_height_tiers.into_iter().collect(),
        stack_size_tiers: table.stack_size_tiers.into_iter().collect(),
    }
}

mod old_versions {
    use super::{GasStatus, BOOL_SIZE, REFERENCE_SIZE, STRUCT_SIZE, U64_SIZE, VEC_SIZE};
    use crate::gas_model::gas_predicates::{
        native_function_threshold_exceeded, use_legacy_abstract_size,
    };
    use legacy_move_vm_types::{
        gas::{GasMeter, SimpleInstruction},
        loaded_data::runtime_types::Type,
        views::{TypeView, ValueView},
    };
    use move_binary_format::errors::PartialVMResult;
    use move_core_types::{
        gas_algebra::{AbstractMemorySize, InternalGas, NumArgs, NumBytes},
        language_storage::ModuleId,
    };
    use move_vm_profiler::GasProfiler;

    /// Returns a tuple of (<pops>, <pushes>, <stack_size_decrease>, <stack_size_increase>)
    fn get_simple_instruction_stack_change(
        instr: SimpleInstruction,
    ) -> (u64, u64, AbstractMemorySize, AbstractMemorySize) {
        use SimpleInstruction::*;

        match instr {
            // NB: The `Ret` pops are accounted for in `Call` instructions, so we say `Ret` has no pops.
            Nop | Ret => (0, 0, 0.into(), 0.into()),
            BrTrue | BrFalse => (1, 0, Type::Bool.size(), 0.into()),
            Branch => (0, 0, 0.into(), 0.into()),
            LdU8 => (0, 1, 0.into(), Type::U8.size()),
            LdU16 => (0, 1, 0.into(), Type::U16.size()),
            LdU32 => (0, 1, 0.into(), Type::U32.size()),
            LdU64 => (0, 1, 0.into(), Type::U64.size()),
            LdU128 => (0, 1, 0.into(), Type::U128.size()),
            LdU256 => (0, 1, 0.into(), Type::U256.size()),
            LdTrue | LdFalse => (0, 1, 0.into(), Type::Bool.size()),
            FreezeRef => (1, 1, REFERENCE_SIZE, REFERENCE_SIZE),
            ImmBorrowLoc | MutBorrowLoc => (0, 1, 0.into(), REFERENCE_SIZE),
            ImmBorrowField | MutBorrowField | ImmBorrowFieldGeneric | MutBorrowFieldGeneric => {
                (1, 1, REFERENCE_SIZE, REFERENCE_SIZE)
            }
            // Since we don't have the size of the value being cast here we take a conservative
            // over-approximation: it is _always_ getting cast from the smallest integer type.
            CastU8 => (1, 1, Type::U8.size(), Type::U8.size()),
            CastU16 => (1, 1, Type::U8.size(), Type::U16.size()),
            CastU32 => (1, 1, Type::U8.size(), Type::U32.size()),
            CastU64 => (1, 1, Type::U8.size(), Type::U64.size()),
            CastU128 => (1, 1, Type::U8.size(), Type::U128.size()),
            CastU256 => (1, 1, Type::U8.size(), Type::U256.size()),
            // NB: We don't know the size of what integers we're dealing with, so we conservatively
            // over-approximate by popping the smallest integers, and push the largest.
            Add | Sub | Mul | Mod | Div => {
                (2, 1, Type::U8.size() + Type::U8.size(), Type::U256.size())
            }
            BitOr | BitAnd | Xor => (2, 1, Type::U8.size() + Type::U8.size(), Type::U256.size()),
            Shl | Shr => (2, 1, Type::U8.size() + Type::U8.size(), Type::U256.size()),
            Or | And => (
                2,
                1,
                Type::Bool.size() + Type::Bool.size(),
                Type::Bool.size(),
            ),
            Lt | Gt | Le | Ge => (2, 1, Type::U8.size() + Type::U8.size(), Type::Bool.size()),
            Not => (1, 1, Type::Bool.size(), Type::Bool.size()),
            Abort => (1, 0, Type::U64.size(), 0.into()),
        }
    }

    impl GasStatus {
        fn abstract_memory_size_old(&self, val: impl ValueView) -> AbstractMemorySize {
            if use_legacy_abstract_size(self.gas_model_version) {
                val.legacy_abstract_memory_size()
            } else {
                val.abstract_memory_size()
            }
        }
    }

    impl GasMeter for GasStatus {
        /// Charge an instruction and fail if not enough gas units are left.
        fn charge_simple_instr(&mut self, instr: SimpleInstruction) -> PartialVMResult<()> {
            let (pops, pushes, pop_size, push_size) = get_simple_instruction_stack_change(instr);
            self.charge(1, pushes, pops, push_size.into(), pop_size.into())
        }

        fn charge_pop(&mut self, popped_val: impl ValueView) -> PartialVMResult<()> {
            self.charge(1, 0, 1, 0, self.abstract_memory_size_old(popped_val).into())
        }

        fn charge_native_function(
            &mut self,
            amount: InternalGas,
            ret_vals: Option<impl ExactSizeIterator<Item = impl ValueView>>,
        ) -> PartialVMResult<()> {
            // Charge for the number of pushes on to the stack that the return of this function is
            // going to cause.
            let pushes = ret_vals
                .as_ref()
                .map(|ret_vals| ret_vals.len())
                .unwrap_or(0) as u64;
            // Calculate the number of bytes that are getting pushed onto the stack.
            let size_increase = ret_vals
                .map(|ret_vals| {
                    ret_vals.fold(AbstractMemorySize::zero(), |acc, elem| {
                        acc + self.abstract_memory_size_old(elem)
                    })
                })
                .unwrap_or_else(AbstractMemorySize::zero);
            self.num_native_calls = self.num_native_calls.saturating_add(1);
            if native_function_threshold_exceeded(self.gas_model_version, self.num_native_calls) {
                // Charge for the stack operations. We don't count this as an "instruction" since we
                // already accounted for the `Call` instruction in the
                // `charge_native_function_before_execution` call.
                // The amount returned by the native function is viewed as the "virtual" instruction cost
                // for the native function, and will be charged and contribute to the overall cost tier of
                // the transaction accordingly.
                self.charge(amount.into(), pushes, 0, size_increase.into(), 0)
            } else {
                // Charge for the stack operations. We don't count this as an "instruction" since we
                // already accounted for the `Call` instruction in the
                // `charge_native_function_before_execution` call.
                self.charge(0, pushes, 0, size_increase.into(), 0)?;
                // Now charge the gas that the native function told us to charge.
                self.deduct_gas(amount)
            }
        }

        fn charge_native_function_before_execution(
            &mut self,
            _ty_args: impl ExactSizeIterator<Item = impl TypeView>,
            args: impl ExactSizeIterator<Item = impl ValueView>,
        ) -> PartialVMResult<()> {
            // Determine the number of pops that are going to be needed for this function call, and
            // charge for them.
            let pops = args.len() as u64;
            // Calculate the size decrease of the stack from the above pops.
            let stack_reduction_size = args.fold(AbstractMemorySize::new(pops), |acc, elem| {
                acc + self.abstract_memory_size_old(elem)
            });
            // Track that this is going to be popping from the operand stack. We also increment the
            // instruction count as we need to account for the `Call` bytecode that initiated this
            // native call.
            self.charge(1, 0, pops, 0, stack_reduction_size.into())
        }

        fn charge_call(
            &mut self,
            _module_id: &ModuleId,
            _func_name: &str,
            args: impl ExactSizeIterator<Item = impl ValueView>,
            _num_locals: NumArgs,
        ) -> PartialVMResult<()> {
            // We will have to perform this many pops for the call.
            let pops = args.len() as u64;
            // Size stays the same -- we're just moving it from the operand stack to the locals. But
            // the size on the operand stack is reduced by sum_{args} arg.size().
            let stack_reduction_size = args.fold(AbstractMemorySize::new(0), |acc, elem| {
                acc + self.abstract_memory_size_old(elem)
            });
            self.charge(1, 0, pops, 0, stack_reduction_size.into())
        }

        fn charge_call_generic(
            &mut self,
            _module_id: &ModuleId,
            _func_name: &str,
            _ty_args: impl ExactSizeIterator<Item = impl TypeView>,
            args: impl ExactSizeIterator<Item = impl ValueView>,
            _num_locals: NumArgs,
        ) -> PartialVMResult<()> {
            // We have to perform this many pops from the operand stack for this function call.
            let pops = args.len() as u64;
            // Calculate the size reduction on the operand stack.
            let stack_reduction_size = args.fold(AbstractMemorySize::new(0), |acc, elem| {
                acc + self.abstract_memory_size_old(elem)
            });
            // Charge for the pops, no pushes, and account for the stack size decrease. Also track the
            // `CallGeneric` instruction we must have encountered for this.
            self.charge(1, 0, pops, 0, stack_reduction_size.into())
        }

        fn charge_ld_const(&mut self, size: NumBytes) -> PartialVMResult<()> {
            // Charge for the load from the locals onto the stack.
            self.charge(1, 1, 0, u64::from(size), 0)
        }

        fn charge_ld_const_after_deserialization(
            &mut self,
            _val: impl ValueView,
        ) -> PartialVMResult<()> {
            // We already charged for this based on the bytes that we're loading so don't charge again.
            Ok(())
        }

        fn charge_copy_loc(&mut self, val: impl ValueView) -> PartialVMResult<()> {
            // Charge for the copy of the local onto the stack.
            self.charge(1, 1, 0, self.abstract_memory_size_old(val).into(), 0)
        }

        fn charge_move_loc(&mut self, val: impl ValueView) -> PartialVMResult<()> {
            // Charge for the move of the local on to the stack. Note that we charge here since we
            // aren't tracking the local size (at least not yet). If we were, this should be a net-zero
            // operation in terms of memory usage.
            self.charge(1, 1, 0, self.abstract_memory_size_old(val).into(), 0)
        }

        fn charge_store_loc(&mut self, val: impl ValueView) -> PartialVMResult<()> {
            // Charge for the storing of the value on the stack into a local. Note here that if we were
            // also accounting for the size of the locals that this would be a net-zero operation in
            // terms of memory.
            self.charge(1, 0, 1, 0, self.abstract_memory_size_old(val).into())
        }

        fn charge_pack(
            &mut self,
            _is_generic: bool,
            args: impl ExactSizeIterator<Item = impl ValueView>,
        ) -> PartialVMResult<()> {
            // We perform `num_fields` number of pops.
            let num_fields = args.len() as u64;
            // The actual amount of memory on the stack is staying the same with the addition of some
            // extra size for the struct, so the size doesn't really change much.
            self.charge(1, 1, num_fields, STRUCT_SIZE.into(), 0)
        }

        fn charge_unpack(
            &mut self,
            _is_generic: bool,
            args: impl ExactSizeIterator<Item = impl ValueView>,
        ) -> PartialVMResult<()> {
            // We perform `num_fields` number of pushes.
            let num_fields = args.len() as u64;
            self.charge(1, num_fields, 1, 0, STRUCT_SIZE.into())
        }

        fn charge_variant_switch(&mut self, val: impl ValueView) -> PartialVMResult<()> {
            // We perform a single pop of a value from the stack.
            self.charge(1, 0, 1, 0, self.abstract_memory_size_old(val).into())
        }

        fn charge_read_ref(&mut self, ref_val: impl ValueView) -> PartialVMResult<()> {
            // We read the reference so we are decreasing the size of the stack by the size of the
            // reference, and adding to it the size of the value that has been read from that
            // reference.
            self.charge(
                1,
                1,
                1,
                self.abstract_memory_size_old(ref_val).into(),
                REFERENCE_SIZE.into(),
            )
        }

        fn charge_write_ref(
            &mut self,
            new_val: impl ValueView,
            old_val: impl ValueView,
        ) -> PartialVMResult<()> {
            // TODO(tzakian): We should account for this elsewhere as the owner of data the
            // reference points to won't be on the stack. For now though, we treat it as adding to the
            // stack size.
            self.charge(
                1,
                1,
                2,
                self.abstract_memory_size_old(new_val).into(),
                self.abstract_memory_size_old(old_val).into(),
            )
        }

        fn charge_eq(&mut self, lhs: impl ValueView, rhs: impl ValueView) -> PartialVMResult<()> {
            let size_reduction =
                self.abstract_memory_size_old(lhs) + self.abstract_memory_size_old(rhs);
            self.charge(
                1,
                1,
                2,
                (BOOL_SIZE + size_reduction).into(),
                size_reduction.into(),
            )
        }

        fn charge_neq(&mut self, lhs: impl ValueView, rhs: impl ValueView) -> PartialVMResult<()> {
            let size_reduction =
                self.abstract_memory_size_old(lhs) + self.abstract_memory_size_old(rhs);
            self.charge(1, 1, 2, BOOL_SIZE.into(), size_reduction.into())
        }

        fn charge_vec_pack<'a>(
            &mut self,
            _ty: impl TypeView + 'a,
            args: impl ExactSizeIterator<Item = impl ValueView>,
        ) -> PartialVMResult<()> {
            // We will perform `num_args` number of pops.
            let num_args = args.len() as u64;
            // The amount of data on the stack stays constant except we have some extra metadata for
            // the vector to hold the length of the vector.
            self.charge(1, 1, num_args, VEC_SIZE.into(), 0)
        }

        fn charge_vec_len(&mut self, _ty: impl TypeView) -> PartialVMResult<()> {
            self.charge(1, 1, 1, U64_SIZE.into(), REFERENCE_SIZE.into())
        }

        fn charge_vec_borrow(
            &mut self,
            _is_mut: bool,
            _ty: impl TypeView,
            _is_success: bool,
        ) -> PartialVMResult<()> {
            self.charge(
                1,
                1,
                2,
                REFERENCE_SIZE.into(),
                (REFERENCE_SIZE + U64_SIZE).into(),
            )
        }

        fn charge_vec_push_back(
            &mut self,
            _ty: impl TypeView,
            _val: impl ValueView,
        ) -> PartialVMResult<()> {
            // The value was already on the stack, so we aren't increasing the number of bytes on the stack.
            self.charge(1, 0, 2, 0, REFERENCE_SIZE.into())
        }

        fn charge_vec_pop_back(
            &mut self,
            _ty: impl TypeView,
            _val: Option<impl ValueView>,
        ) -> PartialVMResult<()> {
            self.charge(1, 1, 1, 0, REFERENCE_SIZE.into())
        }

        fn charge_vec_unpack(
            &mut self,
            _ty: impl TypeView,
            expect_num_elements: NumArgs,
            _elems: impl ExactSizeIterator<Item = impl ValueView>,
        ) -> PartialVMResult<()> {
            // Charge for the pushes
            let pushes = u64::from(expect_num_elements);
            // The stack size stays pretty much the same modulo the additional vector size
            self.charge(1, pushes, 1, 0, VEC_SIZE.into())
        }

        fn charge_vec_swap(&mut self, _ty: impl TypeView) -> PartialVMResult<()> {
            let size_decrease = REFERENCE_SIZE + U64_SIZE + U64_SIZE;
            self.charge(1, 1, 1, 0, size_decrease.into())
        }

        fn charge_drop_frame(
            &mut self,
            _locals: impl Iterator<Item = impl ValueView>,
        ) -> PartialVMResult<()> {
            Ok(())
        }

        fn remaining_gas(&self) -> InternalGas {
            if !self.charge {
                return InternalGas::new(u64::MAX);
            }
            self.gas_left
        }

        fn get_profiler_mut(&mut self) -> Option<&mut GasProfiler> {
            self.profiler.as_mut()
        }

        fn set_profiler(&mut self, profiler: GasProfiler) {
            self.profiler = Some(profiler);
        }
    }
}<|MERGE_RESOLUTION|>--- conflicted
+++ resolved
@@ -1,39 +1,16 @@
 // Copyright (c) Mysten Labs, Inc.
 // SPDX-License-Identifier: Apache-2.0
 
-use super::gas_predicates::{charge_input_as_memory, use_legacy_abstract_size};
-use crate::gas_model::{
-    gas_predicates::native_function_threshold_exceeded,
-    units_types::{CostTable, Gas, GasCost},
-};
+use super::gas_predicates::charge_input_as_memory;
+use crate::gas_model::units_types::{CostTable, Gas, GasCost};
 use move_binary_format::errors::{PartialVMError, PartialVMResult};
-<<<<<<< HEAD
 use move_core_types::{
-    gas_algebra::{AbstractMemorySize, InternalGas, NumArgs, NumBytes},
-    language_storage::ModuleId,
+    gas_algebra::{AbstractMemorySize, InternalGas},
     vm_status::StatusCode,
 };
 use move_vm_profiler::GasProfiler;
-use move_vm_runtime::{
-    dev_utils::tiered_gas_schedule::CostTable as TestCostTable,
-    shared::{
-        gas::{GasMeter, SimpleInstruction},
-        views::{TypeView, ValueView},
-    },
-};
 use once_cell::sync::Lazy;
 use std::collections::BTreeMap;
-=======
-
-use move_core_types::gas_algebra::{AbstractMemorySize, InternalGas};
-
-use move_core_types::vm_status::StatusCode;
-use move_vm_profiler::GasProfiler;
-use once_cell::sync::Lazy;
-
-use crate::gas_model::units_types::{CostTable, Gas, GasCost};
-
-use super::gas_predicates::charge_input_as_memory;
 
 /// VM flat fee
 pub const VM_FLAT_FEE: Gas = Gas::new(8_000);
@@ -52,29 +29,8 @@
 
 /// For exists checks on data that doesn't exists this is the multiplier that is used.
 pub const MIN_EXISTS_DATA_SIZE: AbstractMemorySize = AbstractMemorySize::new(100);
->>>>>>> 0f914b97
 
 pub static ZERO_COST_SCHEDULE: Lazy<CostTable> = Lazy::new(zero_cost_schedule);
-
-macro_rules! type_size {
-    ($name:ident, $size:expr) => {
-        pub const $name: AbstractMemorySize = AbstractMemorySize::new($size);
-    };
-}
-
-type_size!(BOOL_SIZE, 1);
-type_size!(U8_SIZE, 1);
-type_size!(U16_SIZE, 1);
-type_size!(U32_SIZE, 1);
-type_size!(U64_SIZE, 1);
-type_size!(U128_SIZE, 1);
-type_size!(U256_SIZE, 1);
-// The size of a vector (without its containing data) in bytes
-type_size!(VEC_SIZE, 8);
-// The size in bytes for a reference on the stack
-type_size!(REFERENCE_SIZE, 8);
-// The size of a struct in bytes
-type_size!(STRUCT_SIZE, 2);
 
 /// The Move VM implementation of state for gas metering.
 ///
@@ -383,348 +339,6 @@
     }
 }
 
-<<<<<<< HEAD
-/// Returns a tuple of (<pops>, <pushes>, <stack_size_decrease>, <stack_size_increase>)
-fn get_simple_instruction_stack_change(
-    instr: SimpleInstruction,
-) -> (u64, u64, AbstractMemorySize, AbstractMemorySize) {
-    use SimpleInstruction::*;
-
-    match instr {
-        // NB: The `Ret` pops are accounted for in `Call` instructions, so we say `Ret` has no pops.
-        Nop | Ret => (0, 0, 0.into(), 0.into()),
-        BrTrue | BrFalse => (1, 0, BOOL_SIZE, 0.into()),
-        Branch => (0, 0, 0.into(), 0.into()),
-        LdU8 => (0, 1, 0.into(), U8_SIZE),
-        LdU16 => (0, 1, 0.into(), U16_SIZE),
-        LdU32 => (0, 1, 0.into(), U32_SIZE),
-        LdU64 => (0, 1, 0.into(), U64_SIZE),
-        LdU128 => (0, 1, 0.into(), U128_SIZE),
-        LdU256 => (0, 1, 0.into(), U256_SIZE),
-        LdTrue | LdFalse => (0, 1, 0.into(), BOOL_SIZE),
-        FreezeRef => (1, 1, REFERENCE_SIZE, REFERENCE_SIZE),
-        ImmBorrowLoc | MutBorrowLoc => (0, 1, 0.into(), REFERENCE_SIZE),
-        ImmBorrowField | MutBorrowField | ImmBorrowFieldGeneric | MutBorrowFieldGeneric => {
-            (1, 1, REFERENCE_SIZE, REFERENCE_SIZE)
-        }
-        // Since we don't have the size of the value being cast here we take a conservative
-        // over-approximation: it is _always_ getting cast from the smallest integer type.
-        CastU8 => (1, 1, U8_SIZE, U8_SIZE),
-        CastU16 => (1, 1, U8_SIZE, U16_SIZE),
-        CastU32 => (1, 1, U8_SIZE, U32_SIZE),
-        CastU64 => (1, 1, U8_SIZE, U64_SIZE),
-        CastU128 => (1, 1, U8_SIZE, U128_SIZE),
-        CastU256 => (1, 1, U8_SIZE, U256_SIZE),
-        // NB: We don't know the size of what integers we're dealing with, so we conservatively
-        // over-approximate by popping the smallest integers, and push the largest.
-        Add | Sub | Mul | Mod | Div => (2, 1, U8_SIZE + U8_SIZE, U256_SIZE),
-        BitOr | BitAnd | Xor => (2, 1, U8_SIZE + U8_SIZE, U256_SIZE),
-        Shl | Shr => (2, 1, U8_SIZE + U8_SIZE, U256_SIZE),
-        Or | And => (2, 1, BOOL_SIZE + BOOL_SIZE, BOOL_SIZE),
-        Lt | Gt | Le | Ge => (2, 1, U8_SIZE + U8_SIZE, BOOL_SIZE),
-        Not => (1, 1, BOOL_SIZE, BOOL_SIZE),
-        Abort => (1, 0, U64_SIZE, 0.into()),
-    }
-}
-
-impl GasMeter for GasStatus {
-    /// Charge an instruction and fail if not enough gas units are left.
-    fn charge_simple_instr(&mut self, instr: SimpleInstruction) -> PartialVMResult<()> {
-        let (pops, pushes, pop_size, push_size) = get_simple_instruction_stack_change(instr);
-        self.charge(1, pushes, pops, push_size.into(), pop_size.into())
-    }
-
-    fn charge_pop(&mut self, popped_val: impl ValueView) -> PartialVMResult<()> {
-        self.charge(1, 0, 1, 0, self.abstract_memory_size(popped_val).into())
-    }
-
-    fn charge_native_function(
-        &mut self,
-        amount: InternalGas,
-        ret_vals: Option<impl ExactSizeIterator<Item = impl ValueView>>,
-    ) -> PartialVMResult<()> {
-        // Charge for the number of pushes on to the stack that the return of this function is
-        // going to cause.
-        let pushes = ret_vals
-            .as_ref()
-            .map(|ret_vals| ret_vals.len())
-            .unwrap_or(0) as u64;
-        // Calculate the number of bytes that are getting pushed onto the stack.
-        let size_increase = ret_vals
-            .map(|ret_vals| {
-                ret_vals.fold(AbstractMemorySize::zero(), |acc, elem| {
-                    acc + self.abstract_memory_size(elem)
-                })
-            })
-            .unwrap_or_else(AbstractMemorySize::zero);
-        self.num_native_calls = self.num_native_calls.saturating_add(1);
-        if native_function_threshold_exceeded(self.gas_model_version, self.num_native_calls) {
-            // Charge for the stack operations. We don't count this as an "instruction" since we
-            // already accounted for the `Call` instruction in the
-            // `charge_native_function_before_execution` call.
-            // The amount returned by the native function is viewed as the "virtual" instruction cost
-            // for the native function, and will be charged and contribute to the overall cost tier of
-            // the transaction accordingly.
-            self.charge(amount.into(), pushes, 0, size_increase.into(), 0)
-        } else {
-            // Charge for the stack operations. We don't count this as an "instruction" since we
-            // already accounted for the `Call` instruction in the
-            // `charge_native_function_before_execution` call.
-            self.charge(0, pushes, 0, size_increase.into(), 0)?;
-            // Now charge the gas that the native function told us to charge.
-            self.deduct_gas(amount)
-        }
-    }
-
-    fn charge_native_function_before_execution(
-        &mut self,
-        _ty_args: impl ExactSizeIterator<Item = impl TypeView>,
-        args: impl ExactSizeIterator<Item = impl ValueView>,
-    ) -> PartialVMResult<()> {
-        // Determine the number of pops that are going to be needed for this function call, and
-        // charge for them.
-        let pops = args.len() as u64;
-        // Calculate the size decrease of the stack from the above pops.
-        let stack_reduction_size = args.fold(AbstractMemorySize::new(pops), |acc, elem| {
-            acc + self.abstract_memory_size(elem)
-        });
-        // Track that this is going to be popping from the operand stack. We also increment the
-        // instruction count as we need to account for the `Call` bytecode that initiated this
-        // native call.
-        self.charge(1, 0, pops, 0, stack_reduction_size.into())
-    }
-
-    fn charge_call(
-        &mut self,
-        _module_id: &ModuleId,
-        _func_name: &str,
-        args: impl ExactSizeIterator<Item = impl ValueView>,
-        _num_locals: NumArgs,
-    ) -> PartialVMResult<()> {
-        // We will have to perform this many pops for the call.
-        let pops = args.len() as u64;
-        // Size stays the same -- we're just moving it from the operand stack to the locals. But
-        // the size on the operand stack is reduced by sum_{args} arg.size().
-        let stack_reduction_size = args.fold(AbstractMemorySize::new(0), |acc, elem| {
-            acc + self.abstract_memory_size(elem)
-        });
-        self.charge(1, 0, pops, 0, stack_reduction_size.into())
-    }
-
-    fn charge_call_generic(
-        &mut self,
-        _module_id: &ModuleId,
-        _func_name: &str,
-        _ty_args: impl ExactSizeIterator<Item = impl TypeView>,
-        args: impl ExactSizeIterator<Item = impl ValueView>,
-        _num_locals: NumArgs,
-    ) -> PartialVMResult<()> {
-        // We have to perform this many pops from the operand stack for this function call.
-        let pops = args.len() as u64;
-        // Calculate the size reduction on the operand stack.
-        let stack_reduction_size = args.fold(AbstractMemorySize::new(0), |acc, elem| {
-            acc + self.abstract_memory_size(elem)
-        });
-        // Charge for the pops, no pushes, and account for the stack size decrease. Also track the
-        // `CallGeneric` instruction we must have encountered for this.
-        self.charge(1, 0, pops, 0, stack_reduction_size.into())
-    }
-
-    fn charge_ld_const(&mut self, size: NumBytes) -> PartialVMResult<()> {
-        // Charge for the load from the locals onto the stack.
-        self.charge(1, 1, 0, u64::from(size), 0)
-    }
-
-    fn charge_ld_const_after_deserialization(
-        &mut self,
-        _val: impl ValueView,
-    ) -> PartialVMResult<()> {
-        // We already charged for this based on the bytes that we're loading so don't charge again.
-        Ok(())
-    }
-
-    fn charge_copy_loc(&mut self, val: impl ValueView) -> PartialVMResult<()> {
-        // Charge for the copy of the local onto the stack.
-        self.charge(1, 1, 0, self.abstract_memory_size(val).into(), 0)
-    }
-
-    fn charge_move_loc(&mut self, val: impl ValueView) -> PartialVMResult<()> {
-        // Charge for the move of the local on to the stack. Note that we charge here since we
-        // aren't tracking the local size (at least not yet). If we were, this should be a net-zero
-        // operation in terms of memory usage.
-        self.charge(1, 1, 0, self.abstract_memory_size(val).into(), 0)
-    }
-
-    fn charge_store_loc(&mut self, val: impl ValueView) -> PartialVMResult<()> {
-        // Charge for the storing of the value on the stack into a local. Note here that if we were
-        // also accounting for the size of the locals that this would be a net-zero operation in
-        // terms of memory.
-        self.charge(1, 0, 1, 0, self.abstract_memory_size(val).into())
-    }
-
-    fn charge_pack(
-        &mut self,
-        _is_generic: bool,
-        args: impl ExactSizeIterator<Item = impl ValueView>,
-    ) -> PartialVMResult<()> {
-        // We perform `num_fields` number of pops.
-        let num_fields = args.len() as u64;
-        // The actual amount of memory on the stack is staying the same with the addition of some
-        // extra size for the struct, so the size doesn't really change much.
-        self.charge(1, 1, num_fields, STRUCT_SIZE.into(), 0)
-    }
-
-    fn charge_unpack(
-        &mut self,
-        _is_generic: bool,
-        args: impl ExactSizeIterator<Item = impl ValueView>,
-    ) -> PartialVMResult<()> {
-        // We perform `num_fields` number of pushes.
-        let num_fields = args.len() as u64;
-        self.charge(1, num_fields, 1, 0, STRUCT_SIZE.into())
-    }
-
-    fn charge_variant_switch(&mut self, val: impl ValueView) -> PartialVMResult<()> {
-        // We perform a single pop of a value from the stack.
-        self.charge(1, 0, 1, 0, self.abstract_memory_size(val).into())
-    }
-
-    fn charge_read_ref(&mut self, ref_val: impl ValueView) -> PartialVMResult<()> {
-        // We read the reference so we are decreasing the size of the stack by the size of the
-        // reference, and adding to it the size of the value that has been read from that
-        // reference.
-        self.charge(
-            1,
-            1,
-            1,
-            self.abstract_memory_size(ref_val).into(),
-            REFERENCE_SIZE.into(),
-        )
-    }
-
-    fn charge_write_ref(
-        &mut self,
-        new_val: impl ValueView,
-        old_val: impl ValueView,
-    ) -> PartialVMResult<()> {
-        // TODO(tzakian): We should account for this elsewhere as the owner of data the
-        // reference points to won't be on the stack. For now though, we treat it as adding to the
-        // stack size.
-        self.charge(
-            1,
-            1,
-            2,
-            self.abstract_memory_size(new_val).into(),
-            self.abstract_memory_size(old_val).into(),
-        )
-    }
-
-    fn charge_eq(&mut self, lhs: impl ValueView, rhs: impl ValueView) -> PartialVMResult<()> {
-        let size_reduction = self.abstract_memory_size(lhs) + self.abstract_memory_size(rhs);
-        self.charge(
-            1,
-            1,
-            2,
-            (BOOL_SIZE + size_reduction).into(),
-            size_reduction.into(),
-        )
-    }
-
-    fn charge_neq(&mut self, lhs: impl ValueView, rhs: impl ValueView) -> PartialVMResult<()> {
-        let size_reduction = self.abstract_memory_size(lhs) + self.abstract_memory_size(rhs);
-        self.charge(1, 1, 2, BOOL_SIZE.into(), size_reduction.into())
-    }
-
-    fn charge_vec_pack<'a>(
-        &mut self,
-        _ty: impl TypeView + 'a,
-        args: impl ExactSizeIterator<Item = impl ValueView>,
-    ) -> PartialVMResult<()> {
-        // We will perform `num_args` number of pops.
-        let num_args = args.len() as u64;
-        // The amount of data on the stack stays constant except we have some extra metadata for
-        // the vector to hold the length of the vector.
-        self.charge(1, 1, num_args, VEC_SIZE.into(), 0)
-    }
-
-    fn charge_vec_len(&mut self, _ty: impl TypeView) -> PartialVMResult<()> {
-        self.charge(1, 1, 1, U64_SIZE.into(), REFERENCE_SIZE.into())
-    }
-
-    fn charge_vec_borrow(
-        &mut self,
-        _is_mut: bool,
-        _ty: impl TypeView,
-        _is_success: bool,
-    ) -> PartialVMResult<()> {
-        self.charge(
-            1,
-            1,
-            2,
-            REFERENCE_SIZE.into(),
-            (REFERENCE_SIZE + U64_SIZE).into(),
-        )
-    }
-
-    fn charge_vec_push_back(
-        &mut self,
-        _ty: impl TypeView,
-        _val: impl ValueView,
-    ) -> PartialVMResult<()> {
-        // The value was already on the stack, so we aren't increasing the number of bytes on the stack.
-        self.charge(1, 0, 2, 0, REFERENCE_SIZE.into())
-    }
-
-    fn charge_vec_pop_back(
-        &mut self,
-        _ty: impl TypeView,
-        _val: Option<impl ValueView>,
-    ) -> PartialVMResult<()> {
-        self.charge(1, 1, 1, 0, REFERENCE_SIZE.into())
-    }
-
-    fn charge_vec_unpack(
-        &mut self,
-        _ty: impl TypeView,
-        expect_num_elements: NumArgs,
-        _elems: impl ExactSizeIterator<Item = impl ValueView>,
-    ) -> PartialVMResult<()> {
-        // Charge for the pushes
-        let pushes = u64::from(expect_num_elements);
-        // The stack size stays pretty much the same modulo the additional vector size
-        self.charge(1, pushes, 1, 0, VEC_SIZE.into())
-    }
-
-    fn charge_vec_swap(&mut self, _ty: impl TypeView) -> PartialVMResult<()> {
-        let size_decrease = REFERENCE_SIZE + U64_SIZE + U64_SIZE;
-        self.charge(1, 1, 1, 0, size_decrease.into())
-    }
-
-    fn charge_drop_frame(
-        &mut self,
-        _locals: impl Iterator<Item = impl ValueView>,
-    ) -> PartialVMResult<()> {
-        Ok(())
-    }
-
-    fn remaining_gas(&self) -> InternalGas {
-        if !self.charge {
-            return InternalGas::new(u64::MAX);
-        }
-        self.gas_left
-    }
-
-    fn get_profiler_mut(&mut self) -> Option<&mut GasProfiler> {
-        self.profiler.as_mut()
-    }
-
-    fn set_profiler(&mut self, profiler: GasProfiler) {
-        self.profiler = Some(profiler);
-    }
-}
-
-=======
->>>>>>> 0f914b97
 pub fn zero_cost_schedule() -> CostTable {
     let mut zero_tier = BTreeMap::new();
     zero_tier.insert(0, 0);
@@ -955,393 +569,4 @@
         stack_size_tiers,
         stack_height_tiers,
     }
-}
-
-// Convert from our representation of gas costs to the type that the MoveVM expects for unit tests.
-// We don't want our gas depending on the MoveVM test utils and we don't want to fix our
-// representation to whatever is there, so instead we perform this translation from our gas units
-// and cost schedule to the one expected by the Move unit tests.
-pub fn initial_cost_schedule_for_unit_tests() -> TestCostTable {
-    let table = initial_cost_schedule_v5();
-    TestCostTable {
-        instruction_tiers: table.instruction_tiers.into_iter().collect(),
-        stack_height_tiers: table.stack_height_tiers.into_iter().collect(),
-        stack_size_tiers: table.stack_size_tiers.into_iter().collect(),
-    }
-}
-
-mod old_versions {
-    use super::{GasStatus, BOOL_SIZE, REFERENCE_SIZE, STRUCT_SIZE, U64_SIZE, VEC_SIZE};
-    use crate::gas_model::gas_predicates::{
-        native_function_threshold_exceeded, use_legacy_abstract_size,
-    };
-    use legacy_move_vm_types::{
-        gas::{GasMeter, SimpleInstruction},
-        loaded_data::runtime_types::Type,
-        views::{TypeView, ValueView},
-    };
-    use move_binary_format::errors::PartialVMResult;
-    use move_core_types::{
-        gas_algebra::{AbstractMemorySize, InternalGas, NumArgs, NumBytes},
-        language_storage::ModuleId,
-    };
-    use move_vm_profiler::GasProfiler;
-
-    /// Returns a tuple of (<pops>, <pushes>, <stack_size_decrease>, <stack_size_increase>)
-    fn get_simple_instruction_stack_change(
-        instr: SimpleInstruction,
-    ) -> (u64, u64, AbstractMemorySize, AbstractMemorySize) {
-        use SimpleInstruction::*;
-
-        match instr {
-            // NB: The `Ret` pops are accounted for in `Call` instructions, so we say `Ret` has no pops.
-            Nop | Ret => (0, 0, 0.into(), 0.into()),
-            BrTrue | BrFalse => (1, 0, Type::Bool.size(), 0.into()),
-            Branch => (0, 0, 0.into(), 0.into()),
-            LdU8 => (0, 1, 0.into(), Type::U8.size()),
-            LdU16 => (0, 1, 0.into(), Type::U16.size()),
-            LdU32 => (0, 1, 0.into(), Type::U32.size()),
-            LdU64 => (0, 1, 0.into(), Type::U64.size()),
-            LdU128 => (0, 1, 0.into(), Type::U128.size()),
-            LdU256 => (0, 1, 0.into(), Type::U256.size()),
-            LdTrue | LdFalse => (0, 1, 0.into(), Type::Bool.size()),
-            FreezeRef => (1, 1, REFERENCE_SIZE, REFERENCE_SIZE),
-            ImmBorrowLoc | MutBorrowLoc => (0, 1, 0.into(), REFERENCE_SIZE),
-            ImmBorrowField | MutBorrowField | ImmBorrowFieldGeneric | MutBorrowFieldGeneric => {
-                (1, 1, REFERENCE_SIZE, REFERENCE_SIZE)
-            }
-            // Since we don't have the size of the value being cast here we take a conservative
-            // over-approximation: it is _always_ getting cast from the smallest integer type.
-            CastU8 => (1, 1, Type::U8.size(), Type::U8.size()),
-            CastU16 => (1, 1, Type::U8.size(), Type::U16.size()),
-            CastU32 => (1, 1, Type::U8.size(), Type::U32.size()),
-            CastU64 => (1, 1, Type::U8.size(), Type::U64.size()),
-            CastU128 => (1, 1, Type::U8.size(), Type::U128.size()),
-            CastU256 => (1, 1, Type::U8.size(), Type::U256.size()),
-            // NB: We don't know the size of what integers we're dealing with, so we conservatively
-            // over-approximate by popping the smallest integers, and push the largest.
-            Add | Sub | Mul | Mod | Div => {
-                (2, 1, Type::U8.size() + Type::U8.size(), Type::U256.size())
-            }
-            BitOr | BitAnd | Xor => (2, 1, Type::U8.size() + Type::U8.size(), Type::U256.size()),
-            Shl | Shr => (2, 1, Type::U8.size() + Type::U8.size(), Type::U256.size()),
-            Or | And => (
-                2,
-                1,
-                Type::Bool.size() + Type::Bool.size(),
-                Type::Bool.size(),
-            ),
-            Lt | Gt | Le | Ge => (2, 1, Type::U8.size() + Type::U8.size(), Type::Bool.size()),
-            Not => (1, 1, Type::Bool.size(), Type::Bool.size()),
-            Abort => (1, 0, Type::U64.size(), 0.into()),
-        }
-    }
-
-    impl GasStatus {
-        fn abstract_memory_size_old(&self, val: impl ValueView) -> AbstractMemorySize {
-            if use_legacy_abstract_size(self.gas_model_version) {
-                val.legacy_abstract_memory_size()
-            } else {
-                val.abstract_memory_size()
-            }
-        }
-    }
-
-    impl GasMeter for GasStatus {
-        /// Charge an instruction and fail if not enough gas units are left.
-        fn charge_simple_instr(&mut self, instr: SimpleInstruction) -> PartialVMResult<()> {
-            let (pops, pushes, pop_size, push_size) = get_simple_instruction_stack_change(instr);
-            self.charge(1, pushes, pops, push_size.into(), pop_size.into())
-        }
-
-        fn charge_pop(&mut self, popped_val: impl ValueView) -> PartialVMResult<()> {
-            self.charge(1, 0, 1, 0, self.abstract_memory_size_old(popped_val).into())
-        }
-
-        fn charge_native_function(
-            &mut self,
-            amount: InternalGas,
-            ret_vals: Option<impl ExactSizeIterator<Item = impl ValueView>>,
-        ) -> PartialVMResult<()> {
-            // Charge for the number of pushes on to the stack that the return of this function is
-            // going to cause.
-            let pushes = ret_vals
-                .as_ref()
-                .map(|ret_vals| ret_vals.len())
-                .unwrap_or(0) as u64;
-            // Calculate the number of bytes that are getting pushed onto the stack.
-            let size_increase = ret_vals
-                .map(|ret_vals| {
-                    ret_vals.fold(AbstractMemorySize::zero(), |acc, elem| {
-                        acc + self.abstract_memory_size_old(elem)
-                    })
-                })
-                .unwrap_or_else(AbstractMemorySize::zero);
-            self.num_native_calls = self.num_native_calls.saturating_add(1);
-            if native_function_threshold_exceeded(self.gas_model_version, self.num_native_calls) {
-                // Charge for the stack operations. We don't count this as an "instruction" since we
-                // already accounted for the `Call` instruction in the
-                // `charge_native_function_before_execution` call.
-                // The amount returned by the native function is viewed as the "virtual" instruction cost
-                // for the native function, and will be charged and contribute to the overall cost tier of
-                // the transaction accordingly.
-                self.charge(amount.into(), pushes, 0, size_increase.into(), 0)
-            } else {
-                // Charge for the stack operations. We don't count this as an "instruction" since we
-                // already accounted for the `Call` instruction in the
-                // `charge_native_function_before_execution` call.
-                self.charge(0, pushes, 0, size_increase.into(), 0)?;
-                // Now charge the gas that the native function told us to charge.
-                self.deduct_gas(amount)
-            }
-        }
-
-        fn charge_native_function_before_execution(
-            &mut self,
-            _ty_args: impl ExactSizeIterator<Item = impl TypeView>,
-            args: impl ExactSizeIterator<Item = impl ValueView>,
-        ) -> PartialVMResult<()> {
-            // Determine the number of pops that are going to be needed for this function call, and
-            // charge for them.
-            let pops = args.len() as u64;
-            // Calculate the size decrease of the stack from the above pops.
-            let stack_reduction_size = args.fold(AbstractMemorySize::new(pops), |acc, elem| {
-                acc + self.abstract_memory_size_old(elem)
-            });
-            // Track that this is going to be popping from the operand stack. We also increment the
-            // instruction count as we need to account for the `Call` bytecode that initiated this
-            // native call.
-            self.charge(1, 0, pops, 0, stack_reduction_size.into())
-        }
-
-        fn charge_call(
-            &mut self,
-            _module_id: &ModuleId,
-            _func_name: &str,
-            args: impl ExactSizeIterator<Item = impl ValueView>,
-            _num_locals: NumArgs,
-        ) -> PartialVMResult<()> {
-            // We will have to perform this many pops for the call.
-            let pops = args.len() as u64;
-            // Size stays the same -- we're just moving it from the operand stack to the locals. But
-            // the size on the operand stack is reduced by sum_{args} arg.size().
-            let stack_reduction_size = args.fold(AbstractMemorySize::new(0), |acc, elem| {
-                acc + self.abstract_memory_size_old(elem)
-            });
-            self.charge(1, 0, pops, 0, stack_reduction_size.into())
-        }
-
-        fn charge_call_generic(
-            &mut self,
-            _module_id: &ModuleId,
-            _func_name: &str,
-            _ty_args: impl ExactSizeIterator<Item = impl TypeView>,
-            args: impl ExactSizeIterator<Item = impl ValueView>,
-            _num_locals: NumArgs,
-        ) -> PartialVMResult<()> {
-            // We have to perform this many pops from the operand stack for this function call.
-            let pops = args.len() as u64;
-            // Calculate the size reduction on the operand stack.
-            let stack_reduction_size = args.fold(AbstractMemorySize::new(0), |acc, elem| {
-                acc + self.abstract_memory_size_old(elem)
-            });
-            // Charge for the pops, no pushes, and account for the stack size decrease. Also track the
-            // `CallGeneric` instruction we must have encountered for this.
-            self.charge(1, 0, pops, 0, stack_reduction_size.into())
-        }
-
-        fn charge_ld_const(&mut self, size: NumBytes) -> PartialVMResult<()> {
-            // Charge for the load from the locals onto the stack.
-            self.charge(1, 1, 0, u64::from(size), 0)
-        }
-
-        fn charge_ld_const_after_deserialization(
-            &mut self,
-            _val: impl ValueView,
-        ) -> PartialVMResult<()> {
-            // We already charged for this based on the bytes that we're loading so don't charge again.
-            Ok(())
-        }
-
-        fn charge_copy_loc(&mut self, val: impl ValueView) -> PartialVMResult<()> {
-            // Charge for the copy of the local onto the stack.
-            self.charge(1, 1, 0, self.abstract_memory_size_old(val).into(), 0)
-        }
-
-        fn charge_move_loc(&mut self, val: impl ValueView) -> PartialVMResult<()> {
-            // Charge for the move of the local on to the stack. Note that we charge here since we
-            // aren't tracking the local size (at least not yet). If we were, this should be a net-zero
-            // operation in terms of memory usage.
-            self.charge(1, 1, 0, self.abstract_memory_size_old(val).into(), 0)
-        }
-
-        fn charge_store_loc(&mut self, val: impl ValueView) -> PartialVMResult<()> {
-            // Charge for the storing of the value on the stack into a local. Note here that if we were
-            // also accounting for the size of the locals that this would be a net-zero operation in
-            // terms of memory.
-            self.charge(1, 0, 1, 0, self.abstract_memory_size_old(val).into())
-        }
-
-        fn charge_pack(
-            &mut self,
-            _is_generic: bool,
-            args: impl ExactSizeIterator<Item = impl ValueView>,
-        ) -> PartialVMResult<()> {
-            // We perform `num_fields` number of pops.
-            let num_fields = args.len() as u64;
-            // The actual amount of memory on the stack is staying the same with the addition of some
-            // extra size for the struct, so the size doesn't really change much.
-            self.charge(1, 1, num_fields, STRUCT_SIZE.into(), 0)
-        }
-
-        fn charge_unpack(
-            &mut self,
-            _is_generic: bool,
-            args: impl ExactSizeIterator<Item = impl ValueView>,
-        ) -> PartialVMResult<()> {
-            // We perform `num_fields` number of pushes.
-            let num_fields = args.len() as u64;
-            self.charge(1, num_fields, 1, 0, STRUCT_SIZE.into())
-        }
-
-        fn charge_variant_switch(&mut self, val: impl ValueView) -> PartialVMResult<()> {
-            // We perform a single pop of a value from the stack.
-            self.charge(1, 0, 1, 0, self.abstract_memory_size_old(val).into())
-        }
-
-        fn charge_read_ref(&mut self, ref_val: impl ValueView) -> PartialVMResult<()> {
-            // We read the reference so we are decreasing the size of the stack by the size of the
-            // reference, and adding to it the size of the value that has been read from that
-            // reference.
-            self.charge(
-                1,
-                1,
-                1,
-                self.abstract_memory_size_old(ref_val).into(),
-                REFERENCE_SIZE.into(),
-            )
-        }
-
-        fn charge_write_ref(
-            &mut self,
-            new_val: impl ValueView,
-            old_val: impl ValueView,
-        ) -> PartialVMResult<()> {
-            // TODO(tzakian): We should account for this elsewhere as the owner of data the
-            // reference points to won't be on the stack. For now though, we treat it as adding to the
-            // stack size.
-            self.charge(
-                1,
-                1,
-                2,
-                self.abstract_memory_size_old(new_val).into(),
-                self.abstract_memory_size_old(old_val).into(),
-            )
-        }
-
-        fn charge_eq(&mut self, lhs: impl ValueView, rhs: impl ValueView) -> PartialVMResult<()> {
-            let size_reduction =
-                self.abstract_memory_size_old(lhs) + self.abstract_memory_size_old(rhs);
-            self.charge(
-                1,
-                1,
-                2,
-                (BOOL_SIZE + size_reduction).into(),
-                size_reduction.into(),
-            )
-        }
-
-        fn charge_neq(&mut self, lhs: impl ValueView, rhs: impl ValueView) -> PartialVMResult<()> {
-            let size_reduction =
-                self.abstract_memory_size_old(lhs) + self.abstract_memory_size_old(rhs);
-            self.charge(1, 1, 2, BOOL_SIZE.into(), size_reduction.into())
-        }
-
-        fn charge_vec_pack<'a>(
-            &mut self,
-            _ty: impl TypeView + 'a,
-            args: impl ExactSizeIterator<Item = impl ValueView>,
-        ) -> PartialVMResult<()> {
-            // We will perform `num_args` number of pops.
-            let num_args = args.len() as u64;
-            // The amount of data on the stack stays constant except we have some extra metadata for
-            // the vector to hold the length of the vector.
-            self.charge(1, 1, num_args, VEC_SIZE.into(), 0)
-        }
-
-        fn charge_vec_len(&mut self, _ty: impl TypeView) -> PartialVMResult<()> {
-            self.charge(1, 1, 1, U64_SIZE.into(), REFERENCE_SIZE.into())
-        }
-
-        fn charge_vec_borrow(
-            &mut self,
-            _is_mut: bool,
-            _ty: impl TypeView,
-            _is_success: bool,
-        ) -> PartialVMResult<()> {
-            self.charge(
-                1,
-                1,
-                2,
-                REFERENCE_SIZE.into(),
-                (REFERENCE_SIZE + U64_SIZE).into(),
-            )
-        }
-
-        fn charge_vec_push_back(
-            &mut self,
-            _ty: impl TypeView,
-            _val: impl ValueView,
-        ) -> PartialVMResult<()> {
-            // The value was already on the stack, so we aren't increasing the number of bytes on the stack.
-            self.charge(1, 0, 2, 0, REFERENCE_SIZE.into())
-        }
-
-        fn charge_vec_pop_back(
-            &mut self,
-            _ty: impl TypeView,
-            _val: Option<impl ValueView>,
-        ) -> PartialVMResult<()> {
-            self.charge(1, 1, 1, 0, REFERENCE_SIZE.into())
-        }
-
-        fn charge_vec_unpack(
-            &mut self,
-            _ty: impl TypeView,
-            expect_num_elements: NumArgs,
-            _elems: impl ExactSizeIterator<Item = impl ValueView>,
-        ) -> PartialVMResult<()> {
-            // Charge for the pushes
-            let pushes = u64::from(expect_num_elements);
-            // The stack size stays pretty much the same modulo the additional vector size
-            self.charge(1, pushes, 1, 0, VEC_SIZE.into())
-        }
-
-        fn charge_vec_swap(&mut self, _ty: impl TypeView) -> PartialVMResult<()> {
-            let size_decrease = REFERENCE_SIZE + U64_SIZE + U64_SIZE;
-            self.charge(1, 1, 1, 0, size_decrease.into())
-        }
-
-        fn charge_drop_frame(
-            &mut self,
-            _locals: impl Iterator<Item = impl ValueView>,
-        ) -> PartialVMResult<()> {
-            Ok(())
-        }
-
-        fn remaining_gas(&self) -> InternalGas {
-            if !self.charge {
-                return InternalGas::new(u64::MAX);
-            }
-            self.gas_left
-        }
-
-        fn get_profiler_mut(&mut self) -> Option<&mut GasProfiler> {
-            self.profiler.as_mut()
-        }
-
-        fn set_profiler(&mut self, profiler: GasProfiler) {
-            self.profiler = Some(profiler);
-        }
-    }
 }