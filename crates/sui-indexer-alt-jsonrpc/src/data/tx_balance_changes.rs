// Copyright (c) Mysten Labs, Inc.
// SPDX-License-Identifier: Apache-2.0

use std::{
    collections::{BTreeSet, HashMap},
    sync::Arc,
};

use async_graphql::dataloader::Loader;
use diesel::{ExpressionMethods, JoinOnDsl, QueryDsl, SelectableHelper};
use sui_indexer_alt_schema::{
    schema::{tx_balance_changes, tx_digests},
    transactions::StoredTxBalanceChange,
};
use sui_types::digests::TransactionDigest;

<<<<<<< HEAD
use super::reader::{ReadError, Reader};
=======
use crate::data::error::Error;
>>>>>>> 0f914b97

use super::pg_reader::PgReader;

/// Key for fetching a transaction's balance changes by digest.
#[derive(Debug, Clone, Copy, PartialEq, Eq, Hash)]
pub(crate) struct TxBalanceChangeKey(pub TransactionDigest);

#[async_trait::async_trait]
impl Loader<TxBalanceChangeKey> for Reader {
    type Value = StoredTxBalanceChange;
    type Error = Arc<ReadError>;

    async fn load(
        &self,
        keys: &[TxBalanceChangeKey],
    ) -> Result<HashMap<TxBalanceChangeKey, Self::Value>, Self::Error> {
        use tx_balance_changes::dsl as b;
        use tx_digests::dsl as t;

        if keys.is_empty() {
            return Ok(HashMap::new());
        }

        let mut conn = self.connect().await.map_err(Arc::new)?;

        let digests: BTreeSet<_> = keys.iter().map(|d| d.0.into_inner()).collect();
        let balance_changes: Vec<(Vec<u8>, StoredTxBalanceChange)> = conn
            .results(
                b::tx_balance_changes
                    .inner_join(t::tx_digests.on(b::tx_sequence_number.eq(t::tx_sequence_number)))
                    .select((t::tx_digest, StoredTxBalanceChange::as_select()))
                    .filter(t::tx_digest.eq_any(digests)),
            )
            .await
            .map_err(Arc::new)?;

        let digest_to_balance_changes: HashMap<_, _> = balance_changes.into_iter().collect();

        Ok(keys
            .iter()
            .filter_map(|key| {
                let slice: &[u8] = key.0.as_ref();
                Some((*key, digest_to_balance_changes.get(slice).cloned()?))
            })
            .collect())
    }
}<|MERGE_RESOLUTION|>--- conflicted
+++ resolved
@@ -14,11 +14,7 @@
 };
 use sui_types::digests::TransactionDigest;
 
-<<<<<<< HEAD
-use super::reader::{ReadError, Reader};
-=======
 use crate::data::error::Error;
->>>>>>> 0f914b97
 
 use super::pg_reader::PgReader;
 
@@ -27,9 +23,9 @@
 pub(crate) struct TxBalanceChangeKey(pub TransactionDigest);
 
 #[async_trait::async_trait]
-impl Loader<TxBalanceChangeKey> for Reader {
+impl Loader<TxBalanceChangeKey> for PgReader {
     type Value = StoredTxBalanceChange;
-    type Error = Arc<ReadError>;
+    type Error = Arc<Error>;
 
     async fn load(
         &self,
