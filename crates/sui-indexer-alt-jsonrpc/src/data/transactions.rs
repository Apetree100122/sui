// Copyright (c) Mysten Labs, Inc.
// SPDX-License-Identifier: Apache-2.0

use std::{
    collections::{BTreeSet, HashMap},
    sync::Arc,
};

use async_graphql::dataloader::Loader;
use diesel::{ExpressionMethods, QueryDsl};
use sui_indexer_alt_schema::{schema::kv_transactions, transactions::StoredTransaction};
use sui_kvstore::{KeyValueStoreReader, TransactionData as KVTransactionData};
use sui_types::digests::TransactionDigest;

<<<<<<< HEAD
use super::reader::{ReadError, Reader};
=======
use crate::data::error::Error;
>>>>>>> 0f914b97

use super::{bigtable_reader::BigtableReader, pg_reader::PgReader};

/// Key for fetching transaction contents (TransactionData, Effects, and Events) by digest.
#[derive(Debug, Clone, Copy, PartialEq, Eq, Hash)]
pub(crate) struct TransactionKey(pub TransactionDigest);

#[async_trait::async_trait]
impl Loader<TransactionKey> for Reader {
    type Value = StoredTransaction;
    type Error = Arc<ReadError>;

    async fn load(
        &self,
        keys: &[TransactionKey],
    ) -> Result<HashMap<TransactionKey, Self::Value>, Self::Error> {
        use kv_transactions::dsl as t;

        if keys.is_empty() {
            return Ok(HashMap::new());
        }

        let mut conn = self.connect().await.map_err(Arc::new)?;

        let digests: BTreeSet<_> = keys.iter().map(|d| d.0.into_inner()).collect();
        let transactions: Vec<StoredTransaction> = conn
            .results(t::kv_transactions.filter(t::tx_digest.eq_any(digests)))
            .await
            .map_err(Arc::new)?;

        let digest_to_stored: HashMap<_, _> = transactions
            .into_iter()
            .map(|stored| (stored.tx_digest.clone(), stored))
            .collect();

        Ok(keys
            .iter()
            .filter_map(|key| {
                let slice: &[u8] = key.0.as_ref();
                Some((*key, digest_to_stored.get(slice).cloned()?))
            })
            .collect())
    }
}

#[async_trait::async_trait]
impl Loader<TransactionKey> for BigtableReader {
    type Value = KVTransactionData;
    type Error = Arc<Error>;

    async fn load(
        &self,
        keys: &[TransactionKey],
    ) -> Result<HashMap<TransactionKey, Self::Value>, Self::Error> {
        let digests: Vec<_> = keys.iter().map(|k| k.0).collect();
        let transactions = self
            .0
            .clone()
            .get_transactions(&digests)
            .await
            .map_err(|e| Arc::new(Error::BigtableRead(e)))?;

        Ok(transactions
            .into_iter()
            .map(|t| (TransactionKey(*t.transaction.digest()), t))
            .collect())
    }
}<|MERGE_RESOLUTION|>--- conflicted
+++ resolved
@@ -12,11 +12,7 @@
 use sui_kvstore::{KeyValueStoreReader, TransactionData as KVTransactionData};
 use sui_types::digests::TransactionDigest;
 
-<<<<<<< HEAD
-use super::reader::{ReadError, Reader};
-=======
 use crate::data::error::Error;
->>>>>>> 0f914b97
 
 use super::{bigtable_reader::BigtableReader, pg_reader::PgReader};
 
@@ -25,9 +21,9 @@
 pub(crate) struct TransactionKey(pub TransactionDigest);
 
 #[async_trait::async_trait]
-impl Loader<TransactionKey> for Reader {
+impl Loader<TransactionKey> for PgReader {
     type Value = StoredTransaction;
-    type Error = Arc<ReadError>;
+    type Error = Arc<Error>;
 
     async fn load(
         &self,
