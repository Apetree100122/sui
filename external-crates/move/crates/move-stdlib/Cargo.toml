--- conflicted
+++ resolved
@@ -22,11 +22,7 @@
 sha2.workspace = true
 anyhow.workspace = true
 hex.workspace = true
-<<<<<<< HEAD
-=======
-move-stdlib-natives.workspace = true
 move-package.workspace = true
->>>>>>> d6d37897
 
 [dev-dependencies]
 move-unit-test.workspace = true
